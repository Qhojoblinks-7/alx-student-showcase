import { useDispatch, useSelector } from 'react-redux'

import { useState, useEffect } from 'react'
import { useAuth } from './../hooks/use-auth'
import { supabase } from '../lib/supabase'
import { toast } from 'sonner'

import { Button } from './ui/button'
import { Card, CardContent, CardDescription, CardHeader, CardTitle } from './ui/card'
import { Tabs, TabsContent, TabsList, TabsTrigger } from './ui/tabs'
import { Badge } from './ui/badge'
import { Avatar, AvatarFallback, AvatarImage } from './ui/avatar'

import { 
  Plus, 
  Github, 
  Zap, 
  Sparkle,
  LogOut,
  Target
} from 'lucide-react'

import { ProjectForm } from '../components/projects/ProjectForm'
import { ProjectList } from '../components/projects/ProjectList.jsx'
import { UserProfile } from '../components/profile/UserProfile.jsx'
import { GitHubImportWizard } from '../components/github/GitHubImportWizard.jsx'

// Redux actions
import { setActiveTab, openModal, closeModal } from '@/store/slices/uiSlice.js'
import { fetchProjectStats } from '@/store/slices/projectsSlice.js'

export function Dashboard() {
  const dispatch = useDispatch()
  const { user, signOut } = useAuth()
  
  // Redux state
  const activeTab = useSelector(state => state.ui.activeTab)
  const modals = useSelector(state => state.ui.modals)
  const projectStats = useSelector(state => state.projects.stats)

  const handleSignOut = async () => {
    try {
      await signOut()
      toast.success('Signed out successfully')
    } catch (error) {
      toast.error('Failed to sign out')
    }
  }

  const handleProjectAdded = () => {
    dispatch(closeModal('projectForm'))
    if (user) {
      dispatch(fetchProjectStats(user.id))
    }
  }

  const handleGitHubImportComplete = (importedProjects) => {
    dispatch(closeModal('gitHubImport'))
    if (user) {
      dispatch(fetchProjectStats(user.id))
    }
    toast.success(`Successfully imported ${importedProjects.length} projects from GitHub!`)
  }

  const handleTabChange = (newTab) => {
    dispatch(setActiveTab(newTab))
  }

  const openProjectForm = () => {
    dispatch(openModal({ modalName: 'projectForm' }))
  }

  const openGitHubImport = () => {
    dispatch(openModal({ modalName: 'gitHubImport' }))
  }

  const closeProjectForm = () => {
    dispatch(closeModal('projectForm'))
  }

  const closeGitHubImport = () => {
    dispatch(closeModal('gitHubImport'))
  }

  useEffect(() => {
    if (user) {
      dispatch(fetchProjectStats(user.id))
    }
  }, [user, dispatch])

  return (
    <main className="p-6">
      <Tabs value={activeTab} onValueChange={handleTabChange}>
    <>
    <header className="bg-white/80 backdrop-blur-md border-b sticky top-0 z-40">
        <div className="container mx-auto px-4 py-4">
          <div className="flex items-center justify-between">
            <div className="flex items-center gap-4">
              <div className="flex items-center gap-2">
                <div className="w-8 h-8 bg-gradient-to-r from-blue-600 to-purple-600 rounded-lg flex items-center justify-center">
                  <Sparkle className="h-5 w-5 text-white" />
                </div>
                <h1 className="text-xl font-bold bg-gradient-to-r from-blue-600 to-purple-600 bg-clip-text text-transparent">
                  ALX Showcase
                </h1>
              </div>
              <Badge variant="secondary" className="hidden md:flex">
                Portfolio & Social Sharing Platform
              </Badge>
            </div>

            <div className="flex items-center gap-4">
              <div className="hidden md:flex items-center gap-2 text-sm text-muted-foreground">
                <Avatar className="h-8 w-8">
                  <AvatarFallback>
                    {user?.email?.charAt(0).toUpperCase()}
                  </AvatarFallback>
                </Avatar>
                <span>{user?.email}</span>
              </div>
              <Button variant="outline" size="sm" onClick={handleSignOut}>
                <LogOut className="h-4 w-4 mr-2" />
                Sign Out
              </Button>
            </div>
          </div>
        </div>
      </header>
    <main className="p-8">
      <Card className="bg-gradient-to-r from-blue-600 to-purple-600 text-white border-0">
            <CardContent className="p-6">
              <div className="flex items-center justify-between">
                <div>
                  <h2 className="text-2xl font-bold mb-2">
                    Welcome to your ALX Showcase! 🚀
                  </h2>
                  <p className="text-blue-100 mb-4">
                    Document your coding journey and share your achievements with the world
                  </p>
                  <div className="flex gap-2">
                    <Button 
                      className="bg-white text-blue-600 hover:bg-blue-50"
                      onClick={() => setShowProjectForm(true)}
                    >
                      <Plus className="h-4 w-4 mr-2" />
                      Add Your First Project
                    </Button>
                    <Button 
                      variant="secondary" 
                      className="bg-white/20 text-white hover:bg-white/30 border-white/20"
                      onClick={() => setShowGitHubImport(true)}
                    >
                      <Github className="h-4 w-4 mr-2" />
                      <Zap className="h-4 w-4 mr-1" />
                      Import from GitHub
                    </Button>
                  </div>
                </div>
                <div className="hidden md:block">
                  <div className="w-24 h-24 bg-white/20 rounded-full flex items-center justify-center">
                    <Target className="h-12 w-12 text-white" />
                  </div>
                </div>
              </div>
            </CardContent>
          </Card>
<<<<<<< HEAD
      <Tabs value={activeTab} onValueChange={setActiveTab}>
        <TabsList className="mb-6 mt-6">
=======
      
        <TabsList className="mb-6">
>>>>>>> f5fd1128
          <TabsTrigger value="projects">Projects</TabsTrigger>
          <TabsTrigger value="profile">Profile</TabsTrigger>
        </TabsList>

        <TabsContent value="projects" className="space-y-6">
          <div className="flex items-center justify-between">
            <div>
              <h3 className="text-xl font-semibold">Your Projects</h3>
              <p className="text-muted-foreground">
                Manage and share your coding projects with the ALX community
              </p>
            </div>
            <div className="flex gap-2">
              <Button
                variant="outline"
                className="border-dashed"
                onClick={openGitHubImport}
              >
                <Github className="h-4 w-4 mr-2" />
                <Zap className="h-4 w-4 mr-1" />
                Import from GitHub
              </Button>
              <Button onClick={openProjectForm}>
                <Plus className="h-4 w-4 mr-2" />
                Add Project
              </Button>
            </div>
          </div>

          <div className="grid grid-cols-3 gap-6">
            <Card>
              <CardHeader>
                <CardTitle>{projectStats.total}</CardTitle>
                <CardDescription>Total Projects</CardDescription>
              </CardHeader>
            </Card>
            <Card>
              <CardHeader>
                <CardTitle>{projectStats.public}</CardTitle>
                <CardDescription>Public Projects</CardDescription>
              </CardHeader>
            </Card>
            <Card>
              <CardHeader>
                <CardTitle>{projectStats.technologies}</CardTitle>
                <CardDescription>Tech Stack Items</CardDescription>
              </CardHeader>
            </Card>
          </div>

          {modals.projectForm ? (
            <ProjectForm
              onProjectAdded={handleProjectAdded}
              onEditComplete={closeProjectForm}
            />
          ) : (
            <ProjectList />
          )}
        </TabsContent>

        <TabsContent value="profile" className="space-y-6">
          <div className="max-w-2xl">
            <h3 className="text-xl font-semibold">Profile Settings</h3>
            <p className="text-muted-foreground">
              Update your profile information to showcase your ALX journey
            </p>
            <UserProfile />
          </div>
        </TabsContent>
      </Tabs>

      {modals.gitHubImport && (
        <GitHubImportWizard
          onClose={closeGitHubImport}
          onImportComplete={handleGitHubImportComplete}
        />
      )}
    </main>
    </>
  )
}
<|MERGE_RESOLUTION|>--- conflicted
+++ resolved
@@ -25,18 +25,17 @@
 import { UserProfile } from '../components/profile/UserProfile.jsx'
 import { GitHubImportWizard } from '../components/github/GitHubImportWizard.jsx'
 
-// Redux actions
-import { setActiveTab, openModal, closeModal } from '@/store/slices/uiSlice.js'
-import { fetchProjectStats } from '@/store/slices/projectsSlice.js'
-
 export function Dashboard() {
-  const dispatch = useDispatch()
   const { user, signOut } = useAuth()
-  
-  // Redux state
-  const activeTab = useSelector(state => state.ui.activeTab)
-  const modals = useSelector(state => state.ui.modals)
-  const projectStats = useSelector(state => state.projects.stats)
+  const [activeTab, setActiveTab] = useState('projects')
+  const [showProjectForm, setShowProjectForm] = useState(false)
+  const [showGitHubImport, setShowGitHubImport] = useState(false)
+  const [refreshTrigger, setRefreshTrigger] = useState(0)
+  const [projectStats, setProjectStats] = useState({
+    total: 0,
+    public: 0,
+    technologies: 0
+  })
 
   const handleSignOut = async () => {
     try {
@@ -48,49 +47,49 @@
   }
 
   const handleProjectAdded = () => {
-    dispatch(closeModal('projectForm'))
-    if (user) {
-      dispatch(fetchProjectStats(user.id))
+    setShowProjectForm(false)
+    setRefreshTrigger(prev => prev + 1)
+    fetchProjectStats()
+  }
+
+  const handleGitHubImportComplete = (importedProjects) => {
+    setShowGitHubImport(false)
+    setRefreshTrigger(prev => prev + 1)
+    fetchProjectStats()
+    toast.success(`Successfully imported ${importedProjects.length} projects from GitHub!`)
+  }
+
+  const fetchProjectStats = async () => {
+    if (!user) return
+
+    try {
+      const { data: projects, error } = await supabase
+        .from('projects')
+        .select('technologies')
+        .eq('user_id', user.id)
+
+      if (error) throw error
+
+      const allTechnologies = new Set()
+      projects.forEach(project => {
+        project.technologies?.forEach(tech => allTechnologies.add(tech))
+      })
+
+      setProjectStats({
+        total: projects.length,
+        public: projects.length, // Assuming all are public for now
+        technologies: allTechnologies.size
+      })
+    } catch (error) {
+      console.error('Error fetching project stats:', error)
     }
   }
 
-  const handleGitHubImportComplete = (importedProjects) => {
-    dispatch(closeModal('gitHubImport'))
-    if (user) {
-      dispatch(fetchProjectStats(user.id))
-    }
-    toast.success(`Successfully imported ${importedProjects.length} projects from GitHub!`)
-  }
-
-  const handleTabChange = (newTab) => {
-    dispatch(setActiveTab(newTab))
-  }
-
-  const openProjectForm = () => {
-    dispatch(openModal({ modalName: 'projectForm' }))
-  }
-
-  const openGitHubImport = () => {
-    dispatch(openModal({ modalName: 'gitHubImport' }))
-  }
-
-  const closeProjectForm = () => {
-    dispatch(closeModal('projectForm'))
-  }
-
-  const closeGitHubImport = () => {
-    dispatch(closeModal('gitHubImport'))
-  }
-
   useEffect(() => {
-    if (user) {
-      dispatch(fetchProjectStats(user.id))
-    }
-  }, [user, dispatch])
+    fetchProjectStats()
+  }, [user, refreshTrigger])
 
   return (
-    <main className="p-6">
-      <Tabs value={activeTab} onValueChange={handleTabChange}>
     <>
     <header className="bg-white/80 backdrop-blur-md border-b sticky top-0 z-40">
         <div className="container mx-auto px-4 py-4">
@@ -164,13 +163,8 @@
               </div>
             </CardContent>
           </Card>
-<<<<<<< HEAD
       <Tabs value={activeTab} onValueChange={setActiveTab}>
         <TabsList className="mb-6 mt-6">
-=======
-      
-        <TabsList className="mb-6">
->>>>>>> f5fd1128
           <TabsTrigger value="projects">Projects</TabsTrigger>
           <TabsTrigger value="profile">Profile</TabsTrigger>
         </TabsList>
@@ -187,13 +181,13 @@
               <Button
                 variant="outline"
                 className="border-dashed"
-                onClick={openGitHubImport}
+                onClick={() => setShowGitHubImport(true)}
               >
                 <Github className="h-4 w-4 mr-2" />
                 <Zap className="h-4 w-4 mr-1" />
                 Import from GitHub
               </Button>
-              <Button onClick={openProjectForm}>
+              <Button onClick={() => setShowProjectForm(true)}>
                 <Plus className="h-4 w-4 mr-2" />
                 Add Project
               </Button>
@@ -221,13 +215,13 @@
             </Card>
           </div>
 
-          {modals.projectForm ? (
+          {showProjectForm ? (
             <ProjectForm
               onProjectAdded={handleProjectAdded}
-              onEditComplete={closeProjectForm}
+              onEditComplete={() => setShowProjectForm(false)}
             />
           ) : (
-            <ProjectList />
+            <ProjectList refreshTrigger={refreshTrigger} />
           )}
         </TabsContent>
 
@@ -242,9 +236,9 @@
         </TabsContent>
       </Tabs>
 
-      {modals.gitHubImport && (
+      {showGitHubImport && (
         <GitHubImportWizard
-          onClose={closeGitHubImport}
+          onClose={() => setShowGitHubImport(false)}
           onImportComplete={handleGitHubImportComplete}
         />
       )}
